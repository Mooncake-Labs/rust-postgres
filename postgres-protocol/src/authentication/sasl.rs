--- conflicted
+++ resolved
@@ -275,11 +275,7 @@
         let mut hmac = Hmac::<Sha256>::new_from_slice(&server_key)
             .expect("HMAC is able to accept all key sizes");
         hmac.update(auth_message.as_bytes());
-<<<<<<< HEAD
-        hmac.verify(verifier.as_slice().into())
-=======
         hmac.verify_slice(&verifier)
->>>>>>> 25cabd5d
             .map_err(|_| io::Error::new(io::ErrorKind::InvalidInput, "SCRAM verification error"))
     }
 }
