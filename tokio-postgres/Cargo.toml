--- conflicted
+++ resolved
@@ -54,12 +54,8 @@
 pin-project-lite = "0.2"
 phf = "0.11"
 postgres-protocol = { version = "0.6.4", path = "../postgres-protocol" }
-<<<<<<< HEAD
-postgres-types = { version = "0.2.3", path = "../postgres-types" }
+postgres-types = { version = "0.2.4", path = "../postgres-types" }
 serde = { version = "1.0", optional = true }
-=======
-postgres-types = { version = "0.2.4", path = "../postgres-types" }
->>>>>>> 5ebe602b
 socket2 = "0.4"
 tokio = { version = "1.0", features = ["io-util"] }
 tokio-util = { version = "0.7", features = ["codec"] }
